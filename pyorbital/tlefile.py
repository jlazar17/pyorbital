#!/usr/bin/env python
# -*- coding: utf-8 -*-
<<<<<<< HEAD
#
# Copyright (c) 2011 - 2018
#
=======

# Copyright (c) 2011 - 2019

>>>>>>> 6d9a8421
# Author(s):
#
#   Esben S. Nielsen <esn@dmi.dk>
#   Martin Raspaud <martin.raspaud@smhi.se>
#   Panu Lahtinen <panu.lahtinen@fmi.fi>
<<<<<<< HEAD
#
=======
#   Will Evonosky <william.evonosky@gmail.com>

>>>>>>> 6d9a8421
# This program is free software: you can redistribute it and/or modify
# it under the terms of the GNU General Public License as published by
# the Free Software Foundation, either version 3 of the License, or
# (at your option) any later version.
#
# This program is distributed in the hope that it will be useful,
# but WITHOUT ANY WARRANTY; without even the implied warranty of
# MERCHANTABILITY or FITNESS FOR A PARTICULAR PURPOSE.  See the
# GNU General Public License for more details.
#
# You should have received a copy of the GNU General Public License
# along with this program.  If not, see <http://www.gnu.org/licenses/>.

"""Classes and functions for handling TLE files."""

import io
import logging
import datetime as dt
try:
    from urllib2 import urlopen
except ImportError:
    from urllib.request import urlopen
import os
import glob
import numpy as np
import requests
import sqlite3

TLE_URLS = ('http://www.celestrak.com/NORAD/elements/active.txt',
            'http://celestrak.com/NORAD/elements/weather.txt',
            'http://celestrak.com/NORAD/elements/resource.txt',
            'https://www.celestrak.com/NORAD/elements/cubesat.txt',
            'http://celestrak.com/NORAD/elements/stations.txt',
            'https://www.celestrak.com/NORAD/elements/sarsat.txt',
            'https://www.celestrak.com/NORAD/elements/noaa.txt',
            'https://www.celestrak.com/NORAD/elements/amateur.txt',
            'https://www.celestrak.com/NORAD/elements/engineering.txt')


LOGGER = logging.getLogger(__name__)
PKG_CONFIG_DIR = os.path.join(os.path.realpath(os.path.dirname(__file__)), 'etc')


def read_platform_numbers(in_upper=False, num_as_int=False):
<<<<<<< HEAD
    """Read platform numbers from $PPP_CONFIG_DIR/platforms.txt."""
=======
    """Read platform numbers from $PPP_CONFIG_DIR/platforms.txt if available."""
>>>>>>> 6d9a8421
    out_dict = {}
    os.getenv('PPP_CONFIG_DIR', PKG_CONFIG_DIR)
    platform_file = None
    if 'PPP_CONFIG_DIR' in os.environ:
        platform_file = os.path.join(os.environ['PPP_CONFIG_DIR'], 'platforms.txt')
    if not platform_file or not os.path.isfile(platform_file):
        platform_file = os.path.join(PKG_CONFIG_DIR, 'platforms.txt')

    try:
        fid = open(platform_file, 'r')
    except IOError:
        LOGGER.error("Platform file %s not found.", platform_file)
        return out_dict
    for row in fid:
        # skip comment lines
        if not row.startswith('#'):
            parts = row.split()
            if len(parts) < 2:
                continue
            if in_upper:
                parts[0] = parts[0].upper()
            if num_as_int:
                parts[1] = int(parts[1])
            out_dict[parts[0]] = parts[1]
    fid.close()

    return out_dict


SATELLITES = read_platform_numbers(in_upper=True, num_as_int=False)
"""
The platform numbers are given in a file $PPP_CONFIG/platforms.txt
in the following format:

.. literalinclude:: ../../etc/platforms.txt
  :language: text
  :lines: 4-
"""


def read(platform, tle_file=None, line1=None, line2=None):
<<<<<<< HEAD
    """Read TLE for *platform*.

    The data are read from *tle_file*, from *line1* and *line2*, from
    the newest file provided in the TLES pattern, or from internet if
    none is provided.

=======
    """Read TLE for `platform` from `tle_file`

    File is read from `line1` to `line2`, from the newest file provided in the
    TLES pattern, or from internet if none is provided.
>>>>>>> 6d9a8421
    """
    return Tle(platform, tle_file=tle_file, line1=line1, line2=line2)


def fetch(destination):
<<<<<<< HEAD
    """Fetch TLE from internet and save it to *destination*."""
=======
    """Fetch TLE from internet and save it to `destination`."""
>>>>>>> 6d9a8421
    with io.open(destination, mode="w", encoding="utf-8") as dest:
        for url in TLE_URLS:
            response = urlopen(url)
            dest.write(response.read().decode("utf-8"))


class ChecksumError(Exception):
    """ChecksumError."""
<<<<<<< HEAD

=======
>>>>>>> 6d9a8421
    pass


class Tle(object):
    """Class holding TLE objects."""

    def __init__(self, platform, tle_file=None, line1=None, line2=None):
        """Init."""
        self._platform = platform.strip().upper()
        self._tle_file = tle_file
        self._line1 = line1
        self._line2 = line2

        self.satnumber = None
        self.classification = None
        self.id_launch_year = None
        self.id_launch_number = None
        self.id_launch_piece = None
        self.epoch_year = None
        self.epoch_day = None
        self.epoch = None
        self.mean_motion_derivative = None
        self.mean_motion_sec_derivative = None
        self.bstar = None
        self.ephemeris_type = None
        self.element_number = None
        self.inclination = None
        self.right_ascension = None
        self.excentricity = None
        self.arg_perigee = None
        self.mean_anomaly = None
        self.mean_motion = None
        self.orbit = None

        self._read_tle()
        self._checksum()
        self._parse_tle()

    @property
    def line1(self):
        """Return first TLE line."""
        return self._line1

    @property
    def line2(self):
        """Return second TLE line."""
        return self._line2

    @property
    def platform(self):
        """Return satellite platform name."""
        return self._platform

    def _checksum(self):
<<<<<<< HEAD
        """Calculate checksum for the current TLE."""
=======
        """Performs the checksum for the current TLE."""
>>>>>>> 6d9a8421
        for line in [self._line1, self._line2]:
            check = 0
            for char in line[:-1]:
                if char.isdigit():
                    check += int(char)
                if char == "-":
                    check += 1

            if (check % 10) != int(line[-1]):
                raise ChecksumError(self._platform + " " + line)

    def _read_tle(self):
        """Read TLE data."""
        if self._line1 is not None and self._line2 is not None:
            tle = self._line1.strip() + "\n" + self._line2.strip()
        else:
            def _open(filename):
                return io.open(filename, 'rb')

            if self._tle_file:
                urls = (self._tle_file,)
                open_func = _open
            elif "TLES" in os.environ:
                # TODO: get the TLE file closest in time to the actual satellite
                # overpass, NOT the latest!
                urls = (max(glob.glob(os.environ["TLES"]),
                            key=os.path.getctime), )
                LOGGER.debug("Reading TLE from %s", urls[0])
                open_func = _open
            else:
                LOGGER.debug("Fetch TLE from the internet.")
                urls = TLE_URLS
                open_func = urlopen

            tle = ""
            designator = "1 " + SATELLITES.get(self._platform, '')
            for url in urls:
                fid = open_func(url)
                for l_0 in fid:
                    l_0 = l_0.decode('utf-8')
                    if l_0.strip() == self._platform:
                        l_1 = next(fid).decode('utf-8')
                        l_2 = next(fid).decode('utf-8')
                        tle = l_1.strip() + "\n" + l_2.strip()
                        break
                    if(self._platform in SATELLITES and
                       l_0.strip().startswith(designator)):
                        l_1 = l_0
                        l_2 = next(fid).decode('utf-8')
                        tle = l_1.strip() + "\n" + l_2.strip()
                        LOGGER.debug("Found platform %s, ID: %s",
                                     self._platform,
                                     SATELLITES[self._platform])
                        break
                fid.close()
                if tle:
                    break

            if not tle:
                raise KeyError("Found no TLE entry for '%s'" % self._platform)

        self._line1, self._line2 = tle.split('\n')

    def _parse_tle(self):
        """Parse values from TLE data."""
<<<<<<< HEAD
=======

>>>>>>> 6d9a8421
        def _read_tle_decimal(rep):
            """Convert *rep* to decimal value."""
            if rep[0] in ["-", " ", "+"]:
                digits = rep[1:-2].strip()
                val = rep[0] + "." + digits + "e" + rep[-2:]
            else:
                digits = rep[:-2].strip()
                val = "." + digits + "e" + rep[-2:]

            return float(val)

        self.satnumber = self._line1[2:7]
        self.classification = self._line1[7]
        self.id_launch_year = self._line1[9:11]
        self.id_launch_number = self._line1[11:14]
        self.id_launch_piece = self._line1[14:17]
        self.epoch_year = self._line1[18:20]
        self.epoch_day = float(self._line1[20:32])
        self.epoch = \
            np.datetime64(dt.datetime.strptime(self.epoch_year, "%y") +
                          dt.timedelta(days=self.epoch_day - 1), 'us')
        self.mean_motion_derivative = float(self._line1[33:43])
        self.mean_motion_sec_derivative = _read_tle_decimal(self._line1[44:52])
        self.bstar = _read_tle_decimal(self._line1[53:61])
        try:
            self.ephemeris_type = int(self._line1[62])
        except ValueError:
            self.ephemeris_type = 0
        self.element_number = int(self._line1[64:68])

        self.inclination = float(self._line2[8:16])
        self.right_ascension = float(self._line2[17:25])
        self.excentricity = int(self._line2[26:33]) * 10 ** -7
        self.arg_perigee = float(self._line2[34:42])
        self.mean_anomaly = float(self._line2[43:51])
        self.mean_motion = float(self._line2[52:63])
        self.orbit = int(self._line2[63:68])

    def __str__(self):
        """Format the class data for printing."""
        import pprint
        import sys
        if sys.version_info < (3, 0):
            from StringIO import StringIO
        else:
            from io import StringIO
        s_var = StringIO()
        d_var = dict(([(k, v) for k, v in
                       list(self.__dict__.items()) if k[0] != '_']))
        pprint.pprint(d_var, s_var)
        return s_var.getvalue()[:-1]


PLATFORM_NAMES_TABLE = "(satid text primary key, platform_name text)"
SATID_TABLE = ("'{}' (epoch date primary key, tle text, insertion_time date,"
               " source text)")
SATID_VALUES = "INSERT INTO '{}' VALUES (?, ?, ?, ?)"
PLATFORM_VALUES = "INSERT INTO platform_names VALUES (?, ?)"


class Downloader(object):
    """Class for downloading TLE data."""

    def __init__(self, config):
        """Init."""
        self.config = config

    def fetch_plain_tle(self):
        """Fetch plain text-formated TLE data."""
        tles = {}
        if "fetch_plain_tle" in self.config["downloaders"]:
            sources = self.config["downloaders"]["fetch_plain_tle"]
            for source in sources:
                tles[source] = []
                failures = []
                for uri in sources[source]:
                    req = requests.get(uri)
                    if req.status_code == 200:
                        tles[source] += self.parse_tles(req.text)
                    else:
                        failures.append(uri)
                if len(failures) > 0:
                    logging.error(
                        "Could not fetch TLEs from %s, %d failure(s): [%s]",
                        source, len(failures), ', '.join(failures))
                logging.info("Downloaded %d TLEs from %s",
                             len(tles[source]), source)
        return tles

    def fetch_spacetrack(self):
        """Fetch TLE data from Space-Track."""
        tles = []
        login_url = "https://www.space-track.org/ajaxauth/login"
        download_url = ("https://www.space-track.org/basicspacedata/query/"
                        "class/tle_latest/ORDINAL/1/NORAD_CAT_ID/%s/format/"
                        "tle")
        download_url = download_url % ','.join(
            [str(key) for key in self.config['platforms']])

        user = self.config["downloaders"]["fetch_spacetrack"]["user"]
        password = self.config["downloaders"]["fetch_spacetrack"]["password"]
        credentials = {"identity": user, "password": password}

        with requests.Session() as session:
            # Login
            req = session.post(login_url, data=credentials)

            if req.status_code != 200:
                logging.error("Could not login to Space-Track")
                return tles

            # Get the data
            req = session.get(download_url)

            if req.status_code == 200:
                tles += self.parse_tles(req.text)
            else:
                logging.error("Could not retrieve TLEs from Space-Track")

        logging.info("Downloaded %d TLEs from %s", len(tles), "spacetrack")

        return tles

    def read_tle_files(self):
        """Read TLE data from files."""
        paths = self.config["downloaders"]["read_tle_files"]["paths"]

        # Collect filenames
        fnames = []
        for path in paths:
            if '*' in path:
                fnames += glob.glob(path)
            else:
                if not os.path.exists(path):
                    logging.error("File %s doesn't exist.", path)
                    continue
                fnames += [path]

        tles = []
        for fname in fnames:
            with open(fname, 'r') as fid:
                data = fid.read()
            tles += self.parse_tles(data)

        logging.info("Loaded %d TLEs from local files", len(tles))

        return tles

    def parse_tles(self, raw_data):
        """Parse all the TLEs in the given raw text data."""
        tles = []
        line1, line2 = None, None
        raw_data = raw_data.split('\n')
        for row in raw_data:
            if row.startswith('1 '):
                line1 = row
            elif row.startswith('2 '):
                line2 = row
            else:
                continue
            if line1 is not None and line2 is not None:
                try:
                    tle = Tle('', line1=line1, line2=line2)
                except ValueError:
                    logging.warning(
                        "Invalid data found - line1: %s, line2: %s",
                        line1, line2)
                else:
                    tles.append(tle)
                line1, line2 = None, None
        return tles


class SQLiteTLE(object):
    """Store TLE data in a sqlite3 database."""

    def __init__(self, db_location, platforms, writer_config):
        """Init."""
        self.db = sqlite3.connect(db_location)
        self.platforms = platforms
        self.writer_config = writer_config
        self.updated = False

        # Create platform_names table if it doesn't exist
        if not table_exists(self.db, "platform_names"):
            cmd = "CREATE TABLE platform_names " + PLATFORM_NAMES_TABLE
            with self.db:
                self.db.execute(cmd)
                logging.info("Created database table 'platform_names'")

    def update_db(self, tle, source):
        """Update the collected data.

        Only data with newer epoch than the existing one is used.

        """
        num = int(tle.satnumber)
        if num not in self.platforms:
            return
        tle.platform_name = self.platforms[num]
        if not table_exists(self.db, num):
            cmd = "CREATE TABLE " + SATID_TABLE.format(num)
            with self.db:
                self.db.execute(cmd)
                logging.info("Created database table '%d'", num)
            cmd = ""
            with self.db:
                self.db.execute(PLATFORM_VALUES, (num, self.platforms[num]))
                logging.info("Added platform name '%s' for ID '%d'",
                             self.platforms[num], num)
        cmd = SATID_VALUES.format(num)
        epoch = tle.epoch.item().isoformat()
        tle = '\n'.join([tle.line1, tle.line2])
        now = dt.datetime.utcnow().isoformat()
        try:
            with self.db:
                self.db.execute(cmd, (epoch, tle, now, source))
                logging.info("Added TLE for %d (%s), epoch: %s, source: %s",
                             num, self.platforms[num], epoch, source)
                self.updated = True
        except sqlite3.IntegrityError:
            pass

    def write_tle_txt(self):
        """Write TLE data to a text file."""
        if not self.updated and not self.writer_config.get('write_always',
                                                           False):
            return
        pattern = os.path.join(self.writer_config["output_dir"],
                               self.writer_config["filename_pattern"])
        now = dt.datetime.utcnow()
        fname = now.strftime(pattern)
        out_dir = os.path.dirname(fname)
        if not os.path.exists(out_dir):
            os.makedirs(out_dir)
            logging.info("Created directory %s", out_dir)
        data = []

        for satid, platform_name in self.platforms.items():
            if self.writer_config.get("write_name", False):
                data.append(platform_name)
            query = "SELECT tle FROM '%s' ORDER BY epoch DESC LIMIT 1" % satid
            tle = self.db.execute(query).fetchone()[0]
            data.append(tle)

        with open(fname, 'w') as fid:
            fid.write('\n'.join(data))

        logging.info("Wrote %d TLEs to %s", len(data), fname)

    def close(self):
        """Close the database."""
        self.db.close()


def table_exists(db, name):
    """Check if the table 'name' exists in the database."""
    name = str(name)
    query = "SELECT 1 FROM sqlite_master WHERE type='table' and name=?"
    return db.execute(query, (name,)).fetchone() is not None


def main():
<<<<<<< HEAD
    """Run a test TLE reading."""
=======
    """Main for testing TLE reading."""
>>>>>>> 6d9a8421
    tle_data = read('Noaa-19')
    print(tle_data)


if __name__ == '__main__':
    main()<|MERGE_RESOLUTION|>--- conflicted
+++ resolved
@@ -1,25 +1,15 @@
 #!/usr/bin/env python
 # -*- coding: utf-8 -*-
-<<<<<<< HEAD
 #
 # Copyright (c) 2011 - 2018
 #
-=======
-
-# Copyright (c) 2011 - 2019
-
->>>>>>> 6d9a8421
 # Author(s):
 #
 #   Esben S. Nielsen <esn@dmi.dk>
 #   Martin Raspaud <martin.raspaud@smhi.se>
 #   Panu Lahtinen <panu.lahtinen@fmi.fi>
-<<<<<<< HEAD
+#   Will Evonosky <william.evonosky@gmail.com>
 #
-=======
-#   Will Evonosky <william.evonosky@gmail.com>
-
->>>>>>> 6d9a8421
 # This program is free software: you can redistribute it and/or modify
 # it under the terms of the GNU General Public License as published by
 # the Free Software Foundation, either version 3 of the License, or
@@ -64,11 +54,7 @@
 
 
 def read_platform_numbers(in_upper=False, num_as_int=False):
-<<<<<<< HEAD
     """Read platform numbers from $PPP_CONFIG_DIR/platforms.txt."""
-=======
-    """Read platform numbers from $PPP_CONFIG_DIR/platforms.txt if available."""
->>>>>>> 6d9a8421
     out_dict = {}
     os.getenv('PPP_CONFIG_DIR', PKG_CONFIG_DIR)
     platform_file = None
@@ -110,29 +96,18 @@
 
 
 def read(platform, tle_file=None, line1=None, line2=None):
-<<<<<<< HEAD
     """Read TLE for *platform*.
 
     The data are read from *tle_file*, from *line1* and *line2*, from
     the newest file provided in the TLES pattern, or from internet if
     none is provided.
 
-=======
-    """Read TLE for `platform` from `tle_file`
-
-    File is read from `line1` to `line2`, from the newest file provided in the
-    TLES pattern, or from internet if none is provided.
->>>>>>> 6d9a8421
     """
     return Tle(platform, tle_file=tle_file, line1=line1, line2=line2)
 
 
 def fetch(destination):
-<<<<<<< HEAD
-    """Fetch TLE from internet and save it to *destination*."""
-=======
     """Fetch TLE from internet and save it to `destination`."""
->>>>>>> 6d9a8421
     with io.open(destination, mode="w", encoding="utf-8") as dest:
         for url in TLE_URLS:
             response = urlopen(url)
@@ -141,10 +116,7 @@
 
 class ChecksumError(Exception):
     """ChecksumError."""
-<<<<<<< HEAD
-
-=======
->>>>>>> 6d9a8421
+
     pass
 
 
@@ -199,11 +171,7 @@
         return self._platform
 
     def _checksum(self):
-<<<<<<< HEAD
         """Calculate checksum for the current TLE."""
-=======
-        """Performs the checksum for the current TLE."""
->>>>>>> 6d9a8421
         for line in [self._line1, self._line2]:
             check = 0
             for char in line[:-1]:
@@ -269,10 +237,6 @@
 
     def _parse_tle(self):
         """Parse values from TLE data."""
-<<<<<<< HEAD
-=======
-
->>>>>>> 6d9a8421
         def _read_tle_decimal(rep):
             """Convert *rep* to decimal value."""
             if rep[0] in ["-", " ", "+"]:
@@ -536,11 +500,7 @@
 
 
 def main():
-<<<<<<< HEAD
     """Run a test TLE reading."""
-=======
-    """Main for testing TLE reading."""
->>>>>>> 6d9a8421
     tle_data = read('Noaa-19')
     print(tle_data)
 
